--- conflicted
+++ resolved
@@ -78,8 +78,6 @@
                 results in an error.
         """
         self._handle = lib_importer.task_handle(0)
-<<<<<<< HEAD
-=======
 
         if grpc_options and not (
             grpc_options.session_name == "" or grpc_options.session_name == new_task_name
@@ -89,7 +87,6 @@
                 DAQmxErrors.UNKNOWN,
                 task_name=self.name)
     
->>>>>>> 90920886
         self._interpreter = utils._select_interpreter(grpc_options)
         cfunc = lib_importer.windll.DAQmxCreateTask
         if cfunc.argtypes is None:
@@ -1391,11 +1388,7 @@
             
         """
         self._handle = task_handle
-<<<<<<< HEAD
-        self._interpreter = utils._select_interpreter(interpreter)
-=======
         self._interpreter = interpreter
->>>>>>> 90920886
 
         self._initialize(self._handle, self._interpreter)
 
