--- conflicted
+++ resolved
@@ -16,12 +16,9 @@
     This class defines methods that implements a container object.
     """
     def __init__(self, interpreter):
-<<<<<<< HEAD
-=======
         """
         Do not construct this object directly; instead, call nidaqmx.system.System.local().global_channels.
         """
->>>>>>> 90920886
         self._interpreter = interpreter
     
     def __contains__(self, item):
