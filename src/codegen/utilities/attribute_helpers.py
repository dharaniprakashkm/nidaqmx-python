--- conflicted
+++ resolved
@@ -109,11 +109,8 @@
 }
 
 
-<<<<<<< HEAD
-PYTHON_CLASS_ENUM_MERGE_SET = {"Channel": ["_Save"], "Scale": ["_Save"]}
-=======
 ATTRIBUTE_CHANGE_SET = {
-    "AIChannel": {"ai_custom_scale_name": "ai_custom_scale"},
+    "AIChannel": ["_Save"], "Scale": {"ai_custom_scale_name": "ai_custom_scale"},
     "AOChannel": {"ao_custom_scale_name": "ao_custom_scale"},
     "CIChannel": {
         "ci_custom_scale_name": "ci_custom_scale",
@@ -133,7 +130,6 @@
     "OutStream": {"digital_lines_bytes_per_chan": "do_num_booleans_per_chan"},
     "Timing": {"on_demand_simultaneous_ao_enable": "simultaneous_ao_enable"},
 }
->>>>>>> 24e4ddef
 
 
 def get_attributes(metadata, class_name):
