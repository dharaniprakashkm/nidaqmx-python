"""This contains the helper methods used in interpreter generation."""
import re
from copy import deepcopy

from codegen.functions.function import Function
from codegen.utilities.helpers import camel_to_snake_case

# This custom regex list doesn't split the string before the number.
INTERPRETER_CAMEL_TO_SNAKE_CASE_REGEXES = [
    re.compile("([^_\n])([A-Z][a-z]+)"),
    re.compile("([a-z])([A-Z])"),
    re.compile("([0-9])([^_0-9])"),
]

INTERPRETER_IGNORED_FUNCTIONS = [
    "GetExtendedErrorInfo",
    "GetArmStartTrigTimestampVal",
    "GetFirstSampTimestampVal",
    "GetRefTrigTimestampVal",
    "GetStartTrigTimestampVal",
    "GetTimingAttributeExTimestamp",
    "GetTimingAttributeTimestamp",
    "GetTrigAttributeTimestamp",
    "SetTimingAttributeExTimestamp",
    "SetTimingAttributeTimestamp",
    "SetTrigAttributeTimestamp",
    "GetArmStartTrigTrigWhen",
    "GetFirstSampClkWhen",
    "GetStartTrigTrigWhen",
    "GetSyncPulseTimeWhen",
    "SetArmStartTrigTrigWhen",
    "SetFirstSampClkWhen",
    "SetStartTrigTrigWhen",
    "SetSyncPulseTimeWhen",
]


def get_interpreter_functions(metadata, is_base_interpreter=False):
    """Converts the scrapigen metadata into a list of functions."""
    all_functions = deepcopy(metadata["functions"])
    functions_metadata = []
    for function_name, function_data in all_functions.items():
        if not is_base_interpreter:
            if not is_python_codegen_method(function_data):
                continue
        if function_name in INTERPRETER_IGNORED_FUNCTIONS:
            continue
        function_data["c_function_name"] = function_name
        function_name = camel_to_snake_case(function_name, INTERPRETER_CAMEL_TO_SNAKE_CASE_REGEXES)
        function_name = function_name.replace("_u_int", "_uint")
        skippable_params = get_skippable_params_for_interpreter_func(function_data)
        function_data["parameters"] = (
            p for p in function_data["parameters"] if p["name"] not in skippable_params
        )
        functions_metadata.append(
            Function(
                function_name,
                function_data,
            )
        )

    return sorted(functions_metadata, key=lambda x: x._function_name)


def generate_interpreter_function_call_args(function_metadata):
    """Gets function call arguments."""
    function_call_args = []
    for param in function_metadata.base_parameters:
        if param.direction == "in":
            function_call_args.append(param.parameter_name)
            if param.has_explicit_buffer_size:
                function_call_args.append(f"len({param.parameter_name})")
        else:
            if param.has_explicit_buffer_size:
                if param.size.mechanism == "ivi-dance":
                    function_call_args.append(param.parameter_name)
                    function_call_args.append("temp_size")
                elif (
                    param.size.mechanism == "passed-in"
                    or param.size.mechanism == "passed-in-by-ptr"
                    or param.size.mechanism == "custom-code"
                ):
                    function_call_args.append(f"ctypes.byref({param.parameter_name})")
            else:
                function_call_args.append(f"ctypes.byref({param.parameter_name})")

    return function_call_args


def get_interpreter_parameter_signature(is_python_factory, params):
    """Gets parameter signature for function defintion."""
    params_with_defaults = []
    if not is_python_factory:
        params_with_defaults.append("self")
    for param in params:
        if param.type:
            params_with_defaults.append(param.parameter_name)

    return ", ".join(params_with_defaults)


def get_interpreter_params(func):
    """Gets interpreter parameters for the function."""
    return (p for p in func.base_parameters if p.direction == "in")


def get_skippable_params_for_interpreter_func(func):
    """Gets parameter names that needs to be skipped for the function."""
    skippable_params = []
    ignored_mechanisms = ["ivi-dance"]
    for param in func["parameters"]:
        size = param.get("size", {})
        if size.get("mechanism") in ignored_mechanisms:
            skippable_params.append(size.get("value"))
        if is_skippable_param(param):
            skippable_params.append(param["name"])
    return skippable_params


def is_skippable_param(param: dict) -> bool:
    """Checks whether the parameter can be skipped or not while generating interpreter."""
    ignored_params = ["size", "reserved"]
    if (not param.get("include_in_proto", True) and (param["name"] in ignored_params)) or param.get(
        "proto_only"
    ):
        return True
    return False


def is_python_codegen_method(func: dict) -> bool:
    """Returns True if the method is a python codegen method."""
    if "python_codegen_method" in func:
        return func["python_codegen_method"] != "no"
    return True


def get_output_param_with_ivi_dance_mechanism(output_parameters):
    """Gets the output parameters with explicit buffer size."""
    explicit_output_params = [p for p in output_parameters if p.has_explicit_buffer_size]
    params_with_ivi_dance_mechanism = [
        p for p in explicit_output_params if p.size.mechanism == "ivi-dance"
    ]
    if len(params_with_ivi_dance_mechanism) > 1:
        raise NotImplementedError(
            "There is more than one output parameter with an explicit "
            "buffer size that follows ivi dance mechanism."
            "This cannot be handled by this template because it "
            'calls the C function once with "buffer_size = 0" to get the '
            "buffer size from the returned integer, which is normally an "
            "error code.\n\n"
            "Output parameters with explicit buffer sizes: {}".format(
                params_with_ivi_dance_mechanism
            )
        )

    if len(params_with_ivi_dance_mechanism) == 1:
        return params_with_ivi_dance_mechanism[0]
    return None


def has_parameter_with_ivi_dance_size_mechanism(func):
    """Returns true if the function has a parameter with ivi dance size mechanism."""
    parameter_with_size_buffer = get_output_param_with_ivi_dance_mechanism(func.output_parameters)
    return parameter_with_size_buffer is not None


def get_output_params(func):
    """Gets input parameters for the function."""
    return (p for p in func.base_parameters if p.direction == "out")


def get_return_values(func):
    """Gets the values to add to return statement of the function."""
    output_parameters = get_output_params(func)
    return_values = []
    for param in output_parameters:
        if param.ctypes_data_type == "ctypes.c_char_p":
            return_values.append(f"{param.parameter_name}.value.decode('ascii')")
        elif param.is_list:
            return_values.append(f"{param.parameter_name}.tolist()")
        elif param.type == "TaskHandle":
            return_values.append(param.parameter_name)
        else:
            return_values.append(f"{param.parameter_name}.value")
    return return_values

def get_c_function_call_template(func):
    """Gets the template to use for generating the logic of calling the c functions."""
<<<<<<< HEAD
    if has_parameter_with_ivi_dance_size_mechanism(func):
        return "/double_c_function_call.py.mako"
    return "/default_c_function_call.py.mako"
=======
    if func.stream_response:
        return "/event_function_call.py.mako"
    return "/default_c_function_call.py.mako"


def get_callback_param_data_types(params):
    """Gets the data types for call back function parameters."""
    return [p["ctypes_data_type"] for p in params]
>>>>>>> e4b664a5
<|MERGE_RESOLUTION|>--- conflicted
+++ resolved
@@ -184,19 +184,16 @@
             return_values.append(f"{param.parameter_name}.value")
     return return_values
 
+
 def get_c_function_call_template(func):
     """Gets the template to use for generating the logic of calling the c functions."""
-<<<<<<< HEAD
-    if has_parameter_with_ivi_dance_size_mechanism(func):
-        return "/double_c_function_call.py.mako"
-    return "/default_c_function_call.py.mako"
-=======
     if func.stream_response:
         return "/event_function_call.py.mako"
+    elif has_parameter_with_ivi_dance_size_mechanism(func):
+        return "/double_c_function_call.py.mako"
     return "/default_c_function_call.py.mako"
 
 
 def get_callback_param_data_types(params):
     """Gets the data types for call back function parameters."""
-    return [p["ctypes_data_type"] for p in params]
->>>>>>> e4b664a5
+    return [p["ctypes_data_type"] for p in params]