<%page args="function"/>\
<%
    from codegen.utilities.interpreter_helpers import (
        check_if_parameters_contain_read_array,
        create_compound_parameter_request,
        get_compound_parameter,
        get_event_name,
        get_grpc_interpreter_call_params,
        get_input_arguments_for_compound_params,
        get_numpy_array_params,
        get_output_params,
        get_params_for_function_signature,
        get_read_array_parameters,
        is_custom_read_write_function,
<<<<<<< HEAD
        get_samps_per_chan_read_param,
=======
        is_event_unregister_function,
>>>>>>> dd1c7540
    )
    from codegen.utilities.function_helpers import order_function_parameters_by_optional
    from codegen.utilities.text_wrappers import wrap
    from codegen.utilities.helpers import snake_to_pascal

    params = get_params_for_function_signature(function, True)
    sorted_params = order_function_parameters_by_optional(params)
    output_parameters = get_output_params(function)
    compound_parameter = get_compound_parameter(function.base_parameters)
    grpc_interpreter_params = get_grpc_interpreter_call_params(function, sorted_params)
    is_read_method = check_if_parameters_contain_read_array(function.base_parameters)
%>\
%if compound_parameter is not None:
        ${compound_parameter.parameter_name} = []
        for index in range(len(${get_input_arguments_for_compound_params(function)[0]})):
            ${compound_parameter.parameter_name}.append(${create_compound_parameter_request(function)})
%endif
%if function.is_init_method:
        metadata = (
            ('ni-api-key', self._grpc_options.api_key),
        )
%endif
%if is_custom_read_write_function(function):
    %for parameter_name, parameter_dtype in get_numpy_array_params(function).items():
        _validate_array_dtype(${parameter_name}, ${parameter_dtype})
    %endfor
%endif
        response = self._invoke(
            self._client.${snake_to_pascal(function.function_name)},
%if (len(function.function_name) + len(grpc_interpreter_params)) > 68:
            grpc_types.${snake_to_pascal(function.function_name)}Request(
    %if function.is_init_method:
                ${grpc_interpreter_params | wrap(16, 16)}),
            metadata=metadata)
    %else:
                ${grpc_interpreter_params + ')' | wrap(16, 16)})
    %endif
%else:
    %if function.is_init_method:
            grpc_types.${snake_to_pascal(function.function_name)}Request(${grpc_interpreter_params + ')'},
            metadata=metadata)
    %else:
            grpc_types.${snake_to_pascal(function.function_name)}Request(${grpc_interpreter_params + ')'})
    %endif
%endif
%if is_read_method:
    <%
        samps_per_chan_param = get_samps_per_chan_read_param(function)
    %>
    %for param in get_read_array_parameters(function):
        _assign_numpy_array(${param}, response.${param}, response.${samps_per_chan_param})
    %endfor
<<<<<<< HEAD
        self._check_for_error_from_response(response.status, samps_per_chan_read=response.${samps_per_chan_param})
%endif
%if function.function_name == 'clear_task':
        self._unregister_done_event_callbacks()
        self._unregister_every_n_samples_event_callbacks()
        self._unregister_signal_event_callbacks()
=======
>>>>>>> dd1c7540
%endif<|MERGE_RESOLUTION|>--- conflicted
+++ resolved
@@ -12,11 +12,8 @@
         get_params_for_function_signature,
         get_read_array_parameters,
         is_custom_read_write_function,
-<<<<<<< HEAD
+        is_event_unregister_function,
         get_samps_per_chan_read_param,
-=======
-        is_event_unregister_function,
->>>>>>> dd1c7540
     )
     from codegen.utilities.function_helpers import order_function_parameters_by_optional
     from codegen.utilities.text_wrappers import wrap
@@ -69,13 +66,5 @@
     %for param in get_read_array_parameters(function):
         _assign_numpy_array(${param}, response.${param}, response.${samps_per_chan_param})
     %endfor
-<<<<<<< HEAD
         self._check_for_error_from_response(response.status, samps_per_chan_read=response.${samps_per_chan_param})
-%endif
-%if function.function_name == 'clear_task':
-        self._unregister_done_event_callbacks()
-        self._unregister_every_n_samples_event_callbacks()
-        self._unregister_signal_event_callbacks()
-=======
->>>>>>> dd1c7540
 %endif