--- conflicted
+++ resolved
@@ -25,13 +25,9 @@
             parameter_metadata.get("has_explicit_buffer_size", False) or self.size is not None
         )
         self._optional = parameter_metadata.get("is_optional_in_python", False)
-<<<<<<< HEAD
-        self._is_repeating_argument = parameter_metadata.get("repeating_argument", False)
-=======
         self._is_compound_type = parameter_metadata.get("is_compound_type", False)
         self._repeating_argument = parameter_metadata.get("repeating_argument", False)
         self._repeated_var_args = parameter_metadata.get("repeated_var_args", False)
->>>>>>> cd4f0749
         self._has_default = False
         if "python_default_value" in parameter_metadata:
             self._default = parameter_metadata.get("python_default_value")
@@ -134,11 +130,6 @@
         return self._callback_params
 
     @property
-<<<<<<< HEAD
-    def is_repeating_argument(self):
-        """bool: Defines if the parameter is a repeating type."""
-        return self._is_repeating_argument
-=======
     def is_compound_type(self):
         """bool: Defines if the parameter is of compound type."""
         return self._is_compound_type
@@ -156,5 +147,4 @@
     @property
     def grpc_type(self):
         """str: Returns the grpc type of the parameter."""
-        return self._grpc_type
->>>>>>> cd4f0749
+        return self._grpc_type