--- conflicted
+++ resolved
@@ -9,10 +9,7 @@
 
     def __init__(self, function_name, function_metadata):
         """Structure for storing function metadata from scrapigen."""
-<<<<<<< HEAD
-=======
         self._description = ""
->>>>>>> c6495741
         if "python_description" in function_metadata:
             self._description = function_metadata["python_description"]
         self._function_name = function_name
@@ -42,11 +39,7 @@
                     self._parameters.append(FunctionParameter(parameter))
 
                     if parameter["direction"] == "out":
-<<<<<<< HEAD
-                        self._output_parameters.append(self._parameters)
-=======
                         self._output_parameters.extend(self._parameters)
->>>>>>> c6495741
 
         self._adaptor_parameter = None
         if "adaptor_parameter" in function_metadata:
