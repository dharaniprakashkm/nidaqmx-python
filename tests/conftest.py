--- conflicted
+++ resolved
@@ -165,7 +165,6 @@
 
 
 @pytest.fixture(scope="module")
-<<<<<<< HEAD
 def device_by_name(request):
     """Gets the device information based on the device name."""
     system = nidaqmx.system.System.local()
@@ -178,7 +177,11 @@
         "Could not detect a device that has the given name. Cannot proceed to run tests. "
         "Import the NI MAX configuration file located at "
         "nidaqmx\\tests\\max_config\\nidaqmxMaxConfig.ini to create these devices."
-=======
+    )
+    return None
+
+
+@pytest.fixture(scope="module")
 def persisted_task(request):
     """Gets the persisted task based on the task name."""
     system = nidaqmx.system.System.local()
@@ -191,7 +194,6 @@
         "Could not detect a persisted task that has the given name."
         "Cannot proceed to run tests. Import the NI MAX configuration file located at "
         "nidaqmx\\tests\\max_config\\nidaqmxMaxConfig.ini to create the required tasks."
->>>>>>> df78d051
     )
     return None
 
